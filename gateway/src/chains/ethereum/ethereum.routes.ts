--- conflicted
+++ resolved
@@ -15,29 +15,18 @@
 } from './ethereum.controllers';
 import {
   EthereumNonceRequest,
+  EthereumNonceResponse,
   EthereumAllowancesRequest,
+  EthereumAllowancesResponse,
   EthereumBalanceRequest,
+  EthereumBalanceResponse,
   EthereumApproveRequest,
+  EthereumApproveResponse,
   EthereumPollRequest,
-<<<<<<< HEAD
-  EthereumNonceResponse,
-  EthereumAllowancesResponse,
-  EthereumBalanceResponse,
-  EthereumApproveResponse,
   EthereumPollResponse,
+  EthereumCancelRequest,
+  EthereumCancelResponse,
 } from './ethereum.requests';
-=======
-  EthereumCancelRequest,
-} from './ethereum.requests';
-import {
-  validateEthereumNonceRequest,
-  validateEthereumAllowancesRequest,
-  validateEthereumBalanceRequest,
-  validateEthereumApproveRequest,
-  validateEthereumPollRequest,
-  validateEthereumCancelRequest,
-} from './ethereum.validators';
->>>>>>> 7cbd50c8
 
 export namespace EthereumRoutes {
   export const router = Router();
@@ -132,13 +121,6 @@
     )
   );
 
-  interface EthereumCancelResponse {
-    network: string;
-    timestamp: number;
-    latency: number;
-    txHash: string | undefined;
-  }
-
   router.post(
     '/cancel',
     asyncHandler(
@@ -146,10 +128,7 @@
         req: Request<{}, {}, EthereumCancelRequest>,
         res: Response<EthereumCancelResponse, {}>
       ) => {
-        validateEthereumCancelRequest(req.body);
-
-        const result = await cancel(req.body.nonce, req.body.privateKey);
-        res.status(200).json(result);
+        res.status(200).json(await cancel(req.body));
       }
     )
   );
