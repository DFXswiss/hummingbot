--- conflicted
+++ resolved
@@ -321,10 +321,6 @@
             set cancel_order_ids = set()
 
         if self._place_orders:
-<<<<<<< HEAD
-=======
-
->>>>>>> cab883c0
             # If current timestamp is greater than the start timestamp + time delay place orders
             if self._current_timestamp > self._start_timestamp + self._time_delay:
 
@@ -339,11 +335,7 @@
 
         active_orders = self.market_info_to_active_orders.get(market_info, [])
 
-<<<<<<< HEAD
-        if len(active_orders) >0:
-=======
         if len(active_orders) > 0:
->>>>>>> cab883c0
             for active_order in active_orders:
                 if self._current_timestamp >= self._time_to_cancel[active_order.client_order_id]:
                     cancel_order_ids.add(active_order.client_order_id)
