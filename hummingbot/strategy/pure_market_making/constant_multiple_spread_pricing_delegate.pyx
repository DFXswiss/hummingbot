--- conflicted
+++ resolved
@@ -50,23 +50,15 @@
             list ask_prices = [maker_market.c_quantize_order_price(market_info.trading_pair,
                                                                    Decimal(mid_price * (1.0 + self.ask_spread)))]
 
-        for _ in range(self.number_of_orders -1):
+        for _ in range(self.number_of_orders - 1):
             last_bid_price = bid_prices[-1]
             current_bid_price = maker_market.c_quantize_order_price(market_info.trading_pair,
-<<<<<<< HEAD
                                                                     last_bid_price * Decimal(1 - self.order_interval_size))
-=======
-                                                                    float(last_bid_price) * (1 - self.order_interval_size))
->>>>>>> 69d71a42
             bid_prices.append(current_bid_price)
 
             last_ask_price = ask_prices[-1]
             current_ask_price = maker_market.c_quantize_order_price(market_info.trading_pair,
-<<<<<<< HEAD
                                                                     last_ask_price * Decimal(1 + self.order_interval_size))
-=======
-                                                                    float(last_ask_price) * (1 + self.order_interval_size))
->>>>>>> 69d71a42
             ask_prices.append(current_ask_price)
 
         return PricingProposal(bid_prices, ask_prices)