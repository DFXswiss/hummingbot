--- conflicted
+++ resolved
@@ -30,11 +30,8 @@
         )
     )
 
-<<<<<<< HEAD
-=======
     class Config:
         title = "liquid"
 
->>>>>>> 4991a300
 
 KEYS = LiquidConfigMap.construct()