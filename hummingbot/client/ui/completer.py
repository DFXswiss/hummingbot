--- conflicted
+++ resolved
@@ -50,12 +50,8 @@
         self._export_completer = WordCompleter(["keys", "trades"], ignore_case=True)
         self._balance_completer = WordCompleter(["limit", "paper"], ignore_case=True)
         self._history_completer = WordCompleter(["--days", "--verbose", "--precision"], ignore_case=True)
-<<<<<<< HEAD
-        self._gateway_completer = WordCompleter(["create", "config", "generate-certs", "status", "test-connection", "start", "stop"], ignore_case=True)
-=======
-        self._gateway_completer = WordCompleter(["create", "config", "connect", "generate-certs", "status", "test-connection"], ignore_case=True)
+        self._gateway_completer = WordCompleter(["create", "config", "connect", "generate-certs", "status", "test-connection", "start", "stop"], ignore_case=True)
         self._gateway_connect_completer = WordCompleter(GATEWAY_CONNECTORS, ignore_case=True)
->>>>>>> 9b3b0f51
         self._gateway_config_completer = WordCompleter(hummingbot_application.gateway_config_keys, ignore_case=True)
         self._strategy_completer = WordCompleter(STRATEGIES, ignore_case=True)
         self._py_file_completer = WordCompleter(file_name_list(SCRIPTS_PATH, "py"))
