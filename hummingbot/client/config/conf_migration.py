--- conflicted
+++ resolved
@@ -27,14 +27,10 @@
 from hummingbot.client.config.config_data_types import BaseConnectorConfigMap
 from hummingbot.client.config.config_helpers import ClientConfigAdapter, save_to_yml
 from hummingbot.client.config.security import Security
-<<<<<<< HEAD
 from hummingbot.client.settings import CLIENT_CONFIG_PATH, CONF_DIR_PATH, STRATEGIES_CONF_DIR_PATH
-=======
-from hummingbot.client.settings import CONF_DIR_PATH, STRATEGIES_CONF_DIR_PATH
 from hummingbot.strategy.cross_exchange_market_making.cross_exchange_market_making_config_map_pydantic import (
     CrossExchangeMarketMakingConfigMap,
 )
->>>>>>> 30753abb
 
 encrypted_conf_prefix = "encrypted_"
 encrypted_conf_postfix = ".json"
@@ -46,19 +42,12 @@
     logging.getLogger().info("Starting conf migration.")
     errors = backup_existing_dir()
     if len(errors) == 0:
-<<<<<<< HEAD
         errors = migrate_global_config()
         if len(errors) == 0:
-            migrate_strategy_confs_paths()
+            errors.extend(migrate_strategy_confs_paths())
             errors.extend(migrate_connector_confs(secrets_manager))
             store_password_verification(secrets_manager)
             logging.getLogger().info("\nConf migration done.")
-=======
-        errors.extend(migrate_strategy_confs_paths())
-        errors.extend(migrate_connector_confs(secrets_manager))
-        store_password_verification(secrets_manager)
-        logging.getLogger().info("\nConf migration done.")
->>>>>>> 30753abb
     else:
         logging.getLogger().error("\nConf migration failed.")
     return errors
@@ -68,15 +57,10 @@
     logging.getLogger().info("Starting strategies conf migration.")
     errors = backup_existing_dir()
     if len(errors) == 0:
-<<<<<<< HEAD
         errors = migrate_global_config()
         if len(errors) == 0:
-            migrate_strategy_confs_paths()
+            errors.extend(migrate_strategy_confs_paths())
             logging.getLogger().info("\nConf migration done.")
-=======
-        errors.extend(migrate_strategy_confs_paths())
-        logging.getLogger().info("\nConf migration done.")
->>>>>>> 30753abb
     else:
         logging.getLogger().error("\nConf migration failed.")
     return errors
@@ -256,7 +240,6 @@
             with open(str(child), "r") as f:
                 conf = yaml.safe_load(f)
             if "strategy" in conf and _has_connector_field(conf):
-
                 new_path = strategies_conf_dir_path / child.name
                 child.rename(new_path)
                 if conf["strategy"] == "cross_exchange_market_making":
